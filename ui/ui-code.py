from PyQt5.QtWidgets import (
    QApplication,
    QMainWindow,
    QTableWidgetItem,
    QCheckBox,
)
from PyQt5.QtWebEngineWidgets import QWebEngineView
from deepimpack_UI import Ui_MainWindow
import deepimpact
import folium


class MainWindow(QMainWindow):
    def __init__(self):
        super().__init__()
<<<<<<< HEAD
        # Import the UI class defined in the ui file
        self.ui = Ui_MainWindow()
        # Initialize the UI
=======
        # load ui file for interface
        self.ui = Ui_MainWindow()
        # initial
>>>>>>> 20cff12d
        self.ui.setupUi(self)
        # table
        self.ui.table.setColumnWidth(0, 80)
        self.ui.table.setColumnWidth(1, 80)
        self.ui.table.setColumnWidth(2, 50)
        # checkbox
        self.ui.checkbox1 = QCheckBox(checked=True)
        self.ui.checkbox2 = QCheckBox(checked=True)
        self.ui.checkbox3 = QCheckBox(checked=True)
        self.ui.checkbox4 = QCheckBox(checked=True)
        self.ui.checkboxlist = [
            self.ui.checkbox1,
            self.ui.checkbox2,
            self.ui.checkbox3,
            self.ui.checkbox4,
        ]
<<<<<<< HEAD
        # check table
=======
        # check into table
>>>>>>> 20cff12d
        item1 = QTableWidgetItem()
        item2 = QTableWidgetItem()
        item3 = QTableWidgetItem()
        item4 = QTableWidgetItem()
        self.ui.table.setItem(0, 2, item1)
        self.ui.table.setItem(1, 2, item2)
        self.ui.table.setItem(2, 2, item3)
        self.ui.table.setItem(3, 2, item4)
        self.ui.table.setCellWidget(0, 2, self.ui.checkbox1)
        self.ui.table.setCellWidget(1, 2, self.ui.checkbox2)
        self.ui.table.setCellWidget(2, 2, self.ui.checkbox3)
        self.ui.table.setCellWidget(3, 2, self.ui.checkbox4)
<<<<<<< HEAD
        # html interface
=======
        # html browser
>>>>>>> 20cff12d
        self.ui.browser = QWebEngineView(self.ui.widget)
        self.ui.browser.setGeometry(
            self.ui.widget.x(),
            self.ui.widget.y(),
            self.ui.widget.width(),
            self.ui.widget.height(),
        )
        # layout.addWidget(self.ui.browser)
        print(self.ui.browser.size())
        print(self.ui.browser.size())
        # color list
        self.circle_list = ["green", "cornflowerblue", "pink", "red"]

        # plot
        self.plot = [True] * 4
        self.ui.checkbox1.stateChanged.connect(self.checkbox1)
        self.ui.checkbox2.stateChanged.connect(self.checkbox2)
        self.ui.checkbox3.stateChanged.connect(self.checkbox3)
        self.ui.checkbox4.stateChanged.connect(self.checkbox4)
<<<<<<< HEAD
        # button
=======
        # connect
>>>>>>> 20cff12d
        self.ui.generate_buttom.clicked.connect(self.button_generation)
        self.ui.plot_button.clicked.connect(self.plot_html)

    def button_generation(self):
        self.input = []
        # read data
        self.input = [
            float(self.ui.radius.text()),
            float(self.ui.angle.text()),
            float(self.ui.strength.text()),
            float(self.ui.density.text()),
            float(self.ui.velocity.text()),
            float(self.ui.latitude.text()),
            float(self.ui.longitude.text()),
            float(self.ui.bearing.text()),
        ]

<<<<<<< HEAD
        # Generate result using deepimpact solver
=======
        # sover
>>>>>>> 20cff12d
        earth = deepimpact.Planet()
        result = earth.solve_atmospheric_entry(
            radius=self.input[0],
            angle=self.input[1],
            strength=self.input[2],
            density=self.input[3],
            velocity=self.input[4],
        )
        result = earth.calculate_energy(result)
        outcome = earth.analyse_outcome(result)
<<<<<<< HEAD

        # Calculate the blast location and damage radius for several pressure levels
=======
        # damage(input zero pint + radius)
>>>>>>> 20cff12d
        pressures = [1e3, 4e3, 30e3, 50e3]
        a = deepimpact.damage_zones(
            outcome,
            lat=self.input[5],
            lon=self.input[6],
            bearing=self.input[7],
            pressures=pressures,
        )
        self.blast_lat = a[0]
        self.blast_lon = a[1]
        self.damage_rad = a[2]

        self.damage_rad_num = len(self.damage_rad)
<<<<<<< HEAD
        # Display type + zero pint + radius
=======
        # show type + zero pint + radius result
>>>>>>> 20cff12d
        # zero point
        print(self.damage_rad)
        self.ui.type.clear()
        self.ui.zero_point1.clear()
        self.ui.zero_point2.clear()
        self.ui.type.append(outcome["outcome"])
        self.ui.zero_point1.append(str(self.blast_lat))
        self.ui.zero_point2.append(str(self.blast_lon))
        # radius
        for ii in range(self.damage_rad_num):
            self.ui.table.setItem(
                ii, 1, QTableWidgetItem(str(self.damage_rad[ii])))
        # deal with checkbox with check or not
        for ii in range(4):
            if ii < self.damage_rad_num:
                self.ui.checkboxlist[ii].setChecked(True)
            else:
                self.ui.checkboxlist[ii].setChecked(False)

        self.input = []

<<<<<<< HEAD
    # Plots, based on the checkbox
=======
    # plot html -- change map accoding to checkbox
>>>>>>> 20cff12d
    def plot_html(self):
        map = folium.Map(
            location=[self.blast_lat, self.blast_lon],
            control_scale=True, zoom_start=7
        )
        # plot
        for ii in range(self.damage_rad_num):
            if self.plot[ii]:
                folium.Circle(
                    [self.blast_lat, self.blast_lon],
                    self.damage_rad[ii],
                    color=self.circle_list[ii],
                    fill=True,
                    fillOpacity=0.1,
                ).add_to(map)

<<<<<<< HEAD
        # save
        map.save("ui_map.html")
        # read
=======
        # save html
        map.save("ui_map.html")
        # html browser
>>>>>>> 20cff12d
        with open("./ui_map.html", "r", encoding="utf-8") as file:
            html_content = file.read()
        self.ui.browser.setHtml(html_content)

    # checkbox change
    def checkbox1(self):
        self.plot[0] = not self.plot[0]

    def checkbox2(self):
        self.plot[1] = not self.plot[1]

    def checkbox3(self):
        self.plot[2] = not self.plot[2]

    def checkbox4(self):
        self.plot[3] = not self.plot[3]


app = QApplication([])
mainw = MainWindow()
mainw.show()
app.exec_()<|MERGE_RESOLUTION|>--- conflicted
+++ resolved
@@ -13,15 +13,10 @@
 class MainWindow(QMainWindow):
     def __init__(self):
         super().__init__()
-<<<<<<< HEAD
+
         # Import the UI class defined in the ui file
         self.ui = Ui_MainWindow()
         # Initialize the UI
-=======
-        # load ui file for interface
-        self.ui = Ui_MainWindow()
-        # initial
->>>>>>> 20cff12d
         self.ui.setupUi(self)
         # table
         self.ui.table.setColumnWidth(0, 80)
@@ -38,11 +33,9 @@
             self.ui.checkbox3,
             self.ui.checkbox4,
         ]
-<<<<<<< HEAD
+
         # check table
-=======
-        # check into table
->>>>>>> 20cff12d
+
         item1 = QTableWidgetItem()
         item2 = QTableWidgetItem()
         item3 = QTableWidgetItem()
@@ -55,11 +48,9 @@
         self.ui.table.setCellWidget(1, 2, self.ui.checkbox2)
         self.ui.table.setCellWidget(2, 2, self.ui.checkbox3)
         self.ui.table.setCellWidget(3, 2, self.ui.checkbox4)
-<<<<<<< HEAD
+
         # html interface
-=======
-        # html browser
->>>>>>> 20cff12d
+
         self.ui.browser = QWebEngineView(self.ui.widget)
         self.ui.browser.setGeometry(
             self.ui.widget.x(),
@@ -79,11 +70,9 @@
         self.ui.checkbox2.stateChanged.connect(self.checkbox2)
         self.ui.checkbox3.stateChanged.connect(self.checkbox3)
         self.ui.checkbox4.stateChanged.connect(self.checkbox4)
-<<<<<<< HEAD
+
         # button
-=======
-        # connect
->>>>>>> 20cff12d
+        
         self.ui.generate_buttom.clicked.connect(self.button_generation)
         self.ui.plot_button.clicked.connect(self.plot_html)
 
@@ -101,11 +90,9 @@
             float(self.ui.bearing.text()),
         ]
 
-<<<<<<< HEAD
+
         # Generate result using deepimpact solver
-=======
-        # sover
->>>>>>> 20cff12d
+
         earth = deepimpact.Planet()
         result = earth.solve_atmospheric_entry(
             radius=self.input[0],
@@ -116,12 +103,9 @@
         )
         result = earth.calculate_energy(result)
         outcome = earth.analyse_outcome(result)
-<<<<<<< HEAD
 
         # Calculate the blast location and damage radius for several pressure levels
-=======
-        # damage(input zero pint + radius)
->>>>>>> 20cff12d
+
         pressures = [1e3, 4e3, 30e3, 50e3]
         a = deepimpact.damage_zones(
             outcome,
@@ -135,11 +119,9 @@
         self.damage_rad = a[2]
 
         self.damage_rad_num = len(self.damage_rad)
-<<<<<<< HEAD
+
         # Display type + zero pint + radius
-=======
-        # show type + zero pint + radius result
->>>>>>> 20cff12d
+
         # zero point
         print(self.damage_rad)
         self.ui.type.clear()
@@ -161,11 +143,8 @@
 
         self.input = []
 
-<<<<<<< HEAD
     # Plots, based on the checkbox
-=======
-    # plot html -- change map accoding to checkbox
->>>>>>> 20cff12d
+
     def plot_html(self):
         map = folium.Map(
             location=[self.blast_lat, self.blast_lon],
@@ -182,15 +161,10 @@
                     fillOpacity=0.1,
                 ).add_to(map)
 
-<<<<<<< HEAD
         # save
         map.save("ui_map.html")
         # read
-=======
-        # save html
-        map.save("ui_map.html")
-        # html browser
->>>>>>> 20cff12d
+
         with open("./ui_map.html", "r", encoding="utf-8") as file:
             html_content = file.read()
         self.ui.browser.setHtml(html_content)
